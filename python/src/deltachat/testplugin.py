--- conflicted
+++ resolved
@@ -14,12 +14,7 @@
 
 from . import Account, const
 from .capi import lib
-<<<<<<< HEAD
 from .events import FFIEventLogger, FFIEventTracker
-from _pytest.monkeypatch import MonkeyPatch
-=======
-from .eventlogger import FFIEventLogger, FFIEventTracker
->>>>>>> 71442db3
 from _pytest._code import Source
 
 import deltachat
@@ -106,13 +101,9 @@
 
     t = tempfile.mktemp()
     try:
-<<<<<<< HEAD
         ac = Account(t)
-=======
-        ac = Account(t, logging=True)
->>>>>>> 71442db3
         info = ac.get_info()
-        ac.shutdown(False)
+        ac.shutdown()
     finally:
         os.remove(t)
     summary.extend(['Deltachat core={} sqlite={} journal_mode={}'.format(
@@ -239,11 +230,7 @@
         def make_account(self, path, logid, quiet=False):
             ac = Account(path, logging=self._logging)
             ac._evtracker = ac.add_account_plugin(FFIEventTracker(ac))
-<<<<<<< HEAD
-=======
-            ac._configtracker = ac.add_account_plugin(ConfigureTracker())
             ac.addr = ac.get_self_contact().addr
->>>>>>> 71442db3
             if not quiet:
                 ac.add_account_plugin(FFIEventLogger(ac, logid=logid))
             self._accounts.append(ac)
@@ -338,6 +325,7 @@
                         for i in range(num)]
             for acc in accounts:
                 acc._configtracker.wait_finish()
+                acc.start_io()
             return accounts
 
         def clone_online_account(self, account, pre_generated_key=True):
