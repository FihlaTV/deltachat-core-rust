--- conflicted
+++ resolved
@@ -1,11 +1,7 @@
 use std::str::FromStr;
 
-<<<<<<< HEAD
+use anyhow::{bail, ensure};
 use async_std::path::Path;
-
-=======
-use anyhow::{bail, ensure};
->>>>>>> 3ee81cbe
 use deltachat::chat::{self, Chat, ChatId, ChatVisibility};
 use deltachat::chatlist::*;
 use deltachat::constants::*;
@@ -96,13 +92,8 @@
     });
 }
 
-<<<<<<< HEAD
-async fn poke_eml_file(context: &Context, filename: impl AsRef<Path>) -> Result<(), Error> {
+async fn poke_eml_file(context: &Context, filename: impl AsRef<Path>) -> Result<(), anyhow::Error> {
     let data = dc_read_file(context, filename).await?;
-=======
-fn dc_poke_eml_file(context: &Context, filename: impl AsRef<Path>) -> Result<(), anyhow::Error> {
-    let data = dc_read_file(context, filename)?;
->>>>>>> 3ee81cbe
 
     if let Err(err) = dc_receive_imf(context, &data, "import", 0, false).await {
         println!("dc_receive_imf errored: {:?}", err);
@@ -301,16 +292,7 @@
     chat.typ.into()
 }
 
-<<<<<<< HEAD
-pub async fn cmdline(
-    context: Context,
-    line: &str,
-    chat_id: &mut ChatId,
-) -> Result<(), failure::Error> {
-=======
-pub fn dc_cmdline(context: &Context, line: &str) -> Result<(), Error> {
-    let chat_id = *context.cmdline_sel_chat_id.read().unwrap();
->>>>>>> 3ee81cbe
+pub async fn cmdline(context: Context, line: &str, chat_id: &mut ChatId) -> Result<(), Error> {
     let mut sel_chat = if !chat_id.is_unset() {
         Chat::load_from_db(&context, *chat_id).await.ok()
     } else {
